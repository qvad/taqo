--- conflicted
+++ resolved
@@ -164,7 +164,6 @@
 
 
 @dataclasses.dataclass
-<<<<<<< HEAD
 class PostgresQuery(Query):
     execution_plan: 'PostgresExecutionPlan' = None
 
@@ -225,8 +224,6 @@
 
 
 @dataclasses.dataclass
-=======
->>>>>>> e12ce5b5
 class PostgresExecutionPlan(ExecutionPlan):
     full_str: str
 
