import subprocess

from config import DDLStep
<<<<<<< HEAD
from objects import store_queries_to_file, ListOfQueries
from db.yugabyte import yb_db_factory
=======
from database import ListOfQueries
from db.postgres import PostgresResultsLoaded
from db.yugabyte import factory
>>>>>>> 66aee64c
from workflow.evaluator import QueryEvaluator
from utils import evaluate_sql


class Scenario:
    def __init__(self, config):
        self.config = config
        self.logger = self.config.logger
        self.sut_database = self.config.database

    def start_db(self):
        self.logger.info(f"Initializing {self.sut_database.__class__.__name__} DB")

        commit_hash = self.config.revision

        self.sut_database.change_version_and_compile(commit_hash)
        self.sut_database.stop_database()
        self.sut_database.destroy()
        self.sut_database.start_database()

        return self.get_commit_message(commit_hash)

    def get_commit_message(self, commit_hash):
        if commit_hash:
            output = str(subprocess.check_output(
                f"echo `git log -n 1 --pretty=format:%s {commit_hash}`",
                cwd=self.config.source_path,
                shell=True)).rstrip('\n')
            return f"{output} ({commit_hash})"
        else:
            return ""

    def stop_db(self):
        self.sut_database.stop_database()

    def evaluate(self):
        evaluator = QueryEvaluator(self.config)
        loader = PostgresResultsLoaded()

        commit_message = self.start_db()
        try:
            test_database = self.config.connection.database
            self.create_test_database(test_database)

            self.sut_database.establish_connection(test_database)

            loq = ListOfQueries(db_version=self.sut_database.connection.get_version(),
                                git_message=commit_message,
                                queries=evaluator.evaluate(self.sut_database.connection.conn,
                                                           self.config.with_optimizations))

            self.logger.info(f"Storing results to report/{self.config.output}")
            loader.store_queries_to_file(loq, self.config.output)
        except Exception as e:
            self.logger.exception(e)
            raise e
        finally:
            if self.config.clean_db:
                self.stop_db()

    def create_test_database(self, test_database):
        if DDLStep.DATABASE in self.config.ddls:
            self.sut_database.establish_connection("postgres")
            conn = self.sut_database.connection.conn
            try:
                with conn.cursor() as cur:
                    colocated = "" if self.config.ddl_prefix else " WITH COLOCATED = true"
                    evaluate_sql(cur, f'CREATE DATABASE {test_database}{colocated};')
            except Exception as e:
                self.logger.exception(f"Failed to create testing database {e}")<|MERGE_RESOLUTION|>--- conflicted
+++ resolved
@@ -1,14 +1,7 @@
 import subprocess
 
 from config import DDLStep
-<<<<<<< HEAD
-from objects import store_queries_to_file, ListOfQueries
-from db.yugabyte import yb_db_factory
-=======
-from database import ListOfQueries
-from db.postgres import PostgresResultsLoaded
-from db.yugabyte import factory
->>>>>>> 66aee64c
+from objects import ListOfQueries
 from workflow.evaluator import QueryEvaluator
 from utils import evaluate_sql
 
