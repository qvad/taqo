--- conflicted
+++ resolved
@@ -3,18 +3,14 @@
 from pyhocon import ConfigFactory
 
 from config import Config, init_logger, ConnectionConfig, DDLStep
-<<<<<<< HEAD
 from db.factory import create_database
 from objects import get_queries_from_previous_result
 from db.postgres import DEFAULT_USERNAME, DEFAULT_PASSWORD
-=======
-from db.postgres import DEFAULT_USERNAME, DEFAULT_PASSWORD, PostgresResultsLoaded
->>>>>>> 66aee64c
 from reports.adoc.comparison import ComparisonReport
 from reports.adoc.regression import RegressionReport
 from reports.adoc.score import ScoreReport
+from reports.xls.score import ScoreXlsReport
 from reports.xls.regression import RegressionXlsReport
-from reports.xls.score import ScoreXlsReport
 from reports.adoc.selectivity import SelectivityReport
 from reports.adoc.taqo import TaqoReport
 
@@ -292,8 +288,8 @@
         elif args.type == "regression":
             report = RegressionReport()
 
-            v1_queries = loader.get_queries_from_previous_result(args.v1_results)
-            v2_queries = loader.get_queries_from_previous_result(args.v2_results)
+            v1_queries = get_queries_from_previous_result(args.v1_results)
+            v2_queries = get_queries_from_previous_result(args.v2_results)
 
             report.generate_report(v1_queries, v2_queries)
         elif args.type == "regression_xls":
